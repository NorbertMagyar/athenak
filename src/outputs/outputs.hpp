--- conflicted
+++ resolved
@@ -19,11 +19,7 @@
     #error NHISTORY > NREDUCTION in outputs.hpp
 #endif
 
-<<<<<<< HEAD
-#define NOUTPUT_CHOICES 138
-=======
-#define NOUTPUT_CHOICES 79
->>>>>>> f2999483
+#define NOUTPUT_CHOICES 139
 // choices for output variables used in <ouput> blocks in input file
 // TO ADD MORE CHOICES:
 //   - add more strings to array below, change NOUTPUT_CHOICES above appropriately
@@ -40,12 +36,7 @@
   "mhd_bcc1",  "mhd_bcc2",   "mhd_bcc3",   "mhd_bcc",    "mhd_u_bcc", "mhd_w_bcc",
   "mhd_jz",    "mhd_j2",     "mhd_divb",
   "turb_force",
-<<<<<<< HEAD
-
-  "rad_coord",     "rad_fluid",
-=======
   "rad_coord",     "rad_fluid",      "rad_coord_fluid",
->>>>>>> f2999483
   "rad_hydro_u_d", "rad_hydro_u_m1", "rad_hydro_u_m2", "rad_hydro_u_m3", "rad_hydro_u_e",
   "rad_hydro_u",   "rad_hydro_w_d",  "rad_hydro_w_vx", "rad_hydro_w_vy", "rad_hydro_w_vz",
   "rad_hydro_w_e", "rad_hydro_w",    "rad_hydro_u_s",  "rad_hydro_w_s",
