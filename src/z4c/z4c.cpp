--- conflicted
+++ resolved
@@ -159,12 +159,6 @@
   int jsg = js-indcs.ng; int jeg = je+indcs.ng;
   int ksg = ks-indcs.ng; int keg = ke+indcs.ng;
 
-<<<<<<< HEAD
-  int ncells1 = indcs.nx1 + 2*(indcs.ng);
-  int ncells2 = indcs.nx2 + 2*(indcs.ng);
-  int ncells3 = indcs.nx3 + 2*(indcs.ng);
-=======
->>>>>>> ebc593be
   int nmb = pmbp->nmb_thispack;
 
   auto &z4c = pmbp->pz4c->z4c;
