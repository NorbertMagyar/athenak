--- conflicted
+++ resolved
@@ -22,11 +22,7 @@
 #endif
 
 #include <algorithm>  // max(), max_element(), min(), min_element()
-<<<<<<< HEAD
 #include <iomanip>
-=======
-#include <math.h>      // abs(), cos(), exp(), log(), NAN, pow(), sin(), sqrt()
->>>>>>> 2f02605c
 #include <iostream>   // endl
 #include <limits>     // numeric_limits::max()
 #include <memory>
@@ -46,10 +42,7 @@
 #include "geodesic-grid/spherical_grid.hpp"
 #include "hydro/hydro.hpp"
 #include "mhd/mhd.hpp"
-<<<<<<< HEAD
 #include "radiation/radiation.hpp"
-=======
->>>>>>> 2f02605c
 #include "dyngr/dyngr.hpp"
 
 #include <Kokkos_Random.hpp>
@@ -155,7 +148,7 @@
 
   // User boundary function
   user_bcs_func = NoInflowTorus;
-  user_hist_func = &TorusHistory;
+  //user_hist_func = &TorusHistory;
 
   // capture variables for kernel
   auto &indcs = pmy_mesh_->mb_indcs;
@@ -189,7 +182,6 @@
     w0_ = pmbp->pmhd->w0;
   }
 
-<<<<<<< HEAD
   // Extract radiation parameters if enabled
   bool is_radiation_enabled = false;
   int nangles_;
@@ -205,10 +197,6 @@
     tetcov_c_ = pmbp->prad->tetcov_c;
     i0_ = pmbp->prad->i0;
   }
-=======
-  // initialize primitive variables for restart ---------------------------------------
-  bool use_dyngr = pmbp->pcoord->is_dynamical_relativistic;
->>>>>>> 2f02605c
 
   // Get ideal gas EOS data
   if (pmbp->phydro != nullptr) {
@@ -246,7 +234,6 @@
   torus.dexcise = coord.dexcise;
   torus.pexcise = coord.pexcise;
 
-<<<<<<< HEAD
   // Compute angular momentum and prepare constants describing primitives
   if (torus.fm_torus) {
     torus.l_peak = CalculateLFromRPeak(torus, torus.r_peak);
@@ -257,54 +244,6 @@
     std::cout << "### FATAL ERROR in " << __FILE__ << " at line " << __LINE__ << std::endl
               << "Unrecognized torus type in input file" << std::endl;
     exit(EXIT_FAILURE);
-=======
-      // Set primitive values on restart, to get solution in excise region
-      w0_(m,IDN,k,j,i) = rho_bg;
-      if (!use_dyngr) {
-        w0_(m,IEN,k,j,i) = pgas_bg / gm1;
-      }
-      else {
-        w0_(m,IPR,k,j,i) = pgas_bg;
-      }
-      w0_(m,IVX,k,j,i) = 0.0;
-      w0_(m,IVY,k,j,i) = 0.0;
-      w0_(m,IVZ,k,j,i) = 0.0;
-    });
-
-    if (pmbp->padm != nullptr) {
-      Real a = coord.bh_spin;
-      Real mass = coord.bh_mass;
-      bool minkowski = coord.is_minkowski;
-      auto &adm = pmbp->padm->adm;
-      auto trs = torus;
-      auto &size = pmbp->pmb->mb_size;
-      Kokkos::Random_XorShift64_Pool<> rand_pool64(pmbp->gids);
-      par_for("pgen_adm_vars", DevExeSpace(), 0,nmb-1,0,(n3-1),0,(n2-1),0,(n1-1),
-      KOKKOS_LAMBDA(int m, int k, int j, int i) {
-        Real &x1min = size.d_view(m).x1min;
-        Real &x1max = size.d_view(m).x1max;
-        Real x1v = CellCenterX(i-is, indcs.nx1, x1min, x1max);
-
-        Real &x2min = size.d_view(m).x2min;
-        Real &x2max = size.d_view(m).x2max;
-        Real x2v = CellCenterX(j-js, indcs.nx2, x2min, x2max);
-
-        Real &x3min = size.d_view(m).x3min;
-        Real &x3max = size.d_view(m).x3max;
-        Real x3v = CellCenterX(k-ks, indcs.nx3, x3min, x3max);
-
-        ComputeADMDecomposition(x1v, x2v, x3v, minkowski, a,
-          &adm.alpha(m,k,j,i),
-          &adm.beta_u(m,0,k,j,i), &adm.beta_u(m,1,k,j,i), &adm.beta_u(m,2,k,j,i),
-          &adm.psi4(m,k,j,i),
-          &adm.g_dd(m,0,0,k,j,i), &adm.g_dd(m,0,1,k,j,i), &adm.g_dd(m,0,2,k,j,i),
-          &adm.g_dd(m,1,1,k,j,i), &adm.g_dd(m,1,2,k,j,i), &adm.g_dd(m,2,2,k,j,i),
-          &adm.K_dd(m,0,0,k,j,i), &adm.K_dd(m,0,1,k,j,i), &adm.K_dd(m,0,2,k,j,i),
-          &adm.K_dd(m,1,1,k,j,i), &adm.K_dd(m,1,2,k,j,i), &adm.K_dd(m,2,2,k,j,i));
-      });
-    }
-    return;
->>>>>>> 2f02605c
   }
   // Common to both tori:
   torus.log_h_edge = LogHAux(torus, torus.r_edge, 1.0);
@@ -317,7 +256,6 @@
   auto trs = torus;
   auto &size = pmbp->pmb->mb_size;
   Kokkos::Random_XorShift64_Pool<> rand_pool64(pmbp->gids);
-<<<<<<< HEAD
   Real ptotmax = std::numeric_limits<float>::min();
   const int nmkji = (pmbp->nmb_thispack)*indcs.nx3*indcs.nx2*indcs.nx1;
   const int nkji = indcs.nx3*indcs.nx2*indcs.nx1;
@@ -333,10 +271,6 @@
     k += ks;
     j += js;
 
-=======
-  par_for("pgen_torus1", DevExeSpace(), 0,nmb-1,ks,ke,js,je,is,ie,
-  KOKKOS_LAMBDA(int m, int k, int j, int i) {
->>>>>>> 2f02605c
     Real &x1min = size.d_view(m).x1min;
     Real &x1max = size.d_view(m).x1max;
     Real x1v = CellCenterX(i-is, indcs.nx1, x1min, x1max);
@@ -485,41 +419,6 @@
     if (is_radiation_enabled) ptot += urad/3.0;
     max_ptot = fmax(ptot, max_ptot);
   }, Kokkos::Max<Real>(ptotmax));
-
-  // initialize ADM variables -----------------------------------------
-
-  if (pmbp->padm != nullptr) {
-    Real a = coord.bh_spin;
-    bool minkowski = coord.is_minkowski;
-    auto &adm = pmbp->padm->adm;
-    auto trs = torus;
-    auto &size = pmbp->pmb->mb_size;
-    Kokkos::Random_XorShift64_Pool<> rand_pool64(pmbp->gids);
-    par_for("pgen_adm_vars", DevExeSpace(), 0,nmb-1,0,(n3-1),0,(n2-1),0,(n1-1),
-    KOKKOS_LAMBDA(int m, int k, int j, int i) {
-      Real &x1min = size.d_view(m).x1min;
-      Real &x1max = size.d_view(m).x1max;
-      Real x1v = CellCenterX(i-is, indcs.nx1, x1min, x1max);
-
-      Real &x2min = size.d_view(m).x2min;
-      Real &x2max = size.d_view(m).x2max;
-      Real x2v = CellCenterX(j-js, indcs.nx2, x2min, x2max);
-
-      Real &x3min = size.d_view(m).x3min;
-      Real &x3max = size.d_view(m).x3max;
-      Real x3v = CellCenterX(k-ks, indcs.nx3, x3min, x3max);
-
-      ComputeADMDecomposition(x1v, x2v, x3v, minkowski, a,
-        &adm.alpha(m,k,j,i),
-        &adm.beta_u(m,0,k,j,i), &adm.beta_u(m,1,k,j,i), &adm.beta_u(m,2,k,j,i),
-        &adm.psi4(m,k,j,i),
-        &adm.g_dd(m,0,0,k,j,i), &adm.g_dd(m,0,1,k,j,i), &adm.g_dd(m,0,2,k,j,i),
-        &adm.g_dd(m,1,1,k,j,i), &adm.g_dd(m,1,2,k,j,i), &adm.g_dd(m,2,2,k,j,i),
-        &adm.K_dd(m,0,0,k,j,i), &adm.K_dd(m,0,1,k,j,i), &adm.K_dd(m,0,2,k,j,i),
-        &adm.K_dd(m,1,1,k,j,i), &adm.K_dd(m,1,2,k,j,i), &adm.K_dd(m,2,2,k,j,i));
-    });
-
-  }
 
   // initialize ADM variables -----------------------------------------
 
@@ -1703,7 +1602,6 @@
   return;
 }
 
-<<<<<<< HEAD
 //----------------------------------------------------------------------------------------
 // Function for computing accretion fluxes through constant spherical KS radius surfaces
 
@@ -1881,7 +1779,8 @@
   }
 
   return;
-=======
+}
+
 void TorusHistory(HistoryData *pdata, Mesh *pm) {
   // If we don't have access to the magnetic field, then it doesn't
   // make much sense to track the divergence.
@@ -1960,5 +1859,4 @@
 
   // Store data in hdata array
   pdata->hdata[nmhd+6] = sum_divb;
->>>>>>> 2f02605c
 }